--- conflicted
+++ resolved
@@ -1,11 +1,6 @@
 {
-<<<<<<< HEAD
   "name": "@blade47/editorjs-image",
-  "version": "2.9.1",
-=======
-  "name": "@editorjs/image",
   "version": "2.9.3",
->>>>>>> 5d1c57c5
   "keywords": [
     "codex editor",
     "image",
